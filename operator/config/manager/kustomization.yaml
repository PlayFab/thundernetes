<<<<<<< HEAD
resources:
- manager.yaml
generatorOptions:
  disableNameSuffixHash: true
configMapGenerator:
- files:
  - controller_manager_config.yaml
  name: manager-config
apiVersion: kustomize.config.k8s.io/v1beta1
kind: Kustomization
images:
- name: controller
  newName: thundernetes-operator
  newTag: b460a56
=======
resources:
- manager.yaml
generatorOptions:
  disableNameSuffixHash: true
configMapGenerator:
- files:
  - controller_manager_config.yaml
  name: manager-config
apiVersion: kustomize.config.k8s.io/v1beta1
kind: Kustomization
images:
- name: controller
  newName: thundernetes-operator
  newTag: 0efda9e
>>>>>>> df6b16c9
<|MERGE_RESOLUTION|>--- conflicted
+++ resolved
@@ -1,4 +1,3 @@
-<<<<<<< HEAD
 resources:
 - manager.yaml
 generatorOptions:
@@ -12,20 +11,4 @@
 images:
 - name: controller
   newName: thundernetes-operator
-  newTag: b460a56
-=======
-resources:
-- manager.yaml
-generatorOptions:
-  disableNameSuffixHash: true
-configMapGenerator:
-- files:
-  - controller_manager_config.yaml
-  name: manager-config
-apiVersion: kustomize.config.k8s.io/v1beta1
-kind: Kustomization
-images:
-- name: controller
-  newName: thundernetes-operator
-  newTag: 0efda9e
->>>>>>> df6b16c9
+  newTag: b460a56